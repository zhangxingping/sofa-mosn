package main

import (
	_ "net/http/pprof"
	"gitlab.alipay-inc.com/afe/mosn/pkg/api/v2"
	"gitlab.alipay-inc.com/afe/mosn/pkg/config"
	"gitlab.alipay-inc.com/afe/mosn/pkg/filter/stream/faultinject"
	"gitlab.alipay-inc.com/afe/mosn/pkg/filter/stream/healthcheck/sofarpc"
	"gitlab.alipay-inc.com/afe/mosn/pkg/server"
	"gitlab.alipay-inc.com/afe/mosn/pkg/server/config/proxy"
	"gitlab.alipay-inc.com/afe/mosn/pkg/types"
<<<<<<< HEAD
	"log"
	"net"
	"net/http"
	"os"
	"strconv"
	"sync"
=======
	_"gitlab.alipay-inc.com/afe/mosn/pkg/network"
	_"gitlab.alipay-inc.com/afe/mosn/pkg/network/buffer"
	_ "gitlab.alipay-inc.com/afe/mosn/pkg/router/basic"
	_"gitlab.alipay-inc.com/afe/mosn/pkg/protocol"
	_ "gitlab.alipay-inc.com/afe/mosn/pkg/protocol/sofarpc/codec"
	_"net/http/pprof"
	"net/http"
	"os"
	"net"
	"log"
	"time"
	"runtime"
>>>>>>> a7062995
)

func Start(c *config.MOSNConfig) {

	runtime.GOMAXPROCS(runtime.NumCPU())
	log.Printf("mosn config : %+v\n", c)

	srvNum := len(c.Servers)
	if srvNum == 0 {
		log.Fatalln("no server found")
	}

	if c.ClusterManager.Clusters == nil || len(c.ClusterManager.Clusters) == 0 {
		log.Fatalln("no cluster found")
	}

	stopChans := make([]chan bool, srvNum)

	wg := sync.WaitGroup{}
	wg.Add(1)

	go func() {
		// pprof server
		http.ListenAndServe("0.0.0.0:9090", nil)
	}()

	inheritListeners := getInheritListeners()

	for i, serverConfig := range c.Servers {
		stopChan := stopChans[i]

		//1. server config prepare
		//server config
		sc := config.ParseServerConfig(&serverConfig)

		// network filters
		nfcf := getNetworkFilter(serverConfig.NetworkFilters)

		//stream filters
		sfcf := getStreamFilters(serverConfig.StreamFilters)

		//cluster manager filter
		cmf := &clusterManagerFilter{}

		//2. initialize server instance
		srv := server.NewServer(sc, nfcf, sfcf, cmf)

		//add listener
		if serverConfig.Listeners == nil || len(serverConfig.Listeners) == 0 {
			log.Fatalln("no listener found")
		}

		for _, listenerConfig := range serverConfig.Listeners {
			srv.AddListener(config.ParseListenerConfig(&listenerConfig, inheritListeners))
		}

		var clusters []v2.Cluster
		clusterMap := make(map[string][]v2.Host)

		for _, cluster := range c.ClusterManager.Clusters {
			parsed := config.ParseClusterConfig(&cluster)
			clusters = append(clusters, parsed)
			clusterMap[parsed.Name] = config.ParseHostConfig(&cluster)
		}
		cmf.cccb.UpdateClusterConfig(clusters)

		for clusterName, hosts := range clusterMap {
			cmf.chcb.UpdateClusterHost(clusterName, 0, hosts)
		}

		go func() {
			srv.Start() //开启连接

			select {
			case <-stopChan:
				srv.Close()
			}
		}()
	}

<<<<<<< HEAD
	//close legacy listeners
	for _, ln := range inheritListeners {
		if !ln.Remain {
			log.Println("close legacy listener:", ln.Addr)
			ln.InheritListener.Close()
		}
=======
	select {
	case <-time.After(time.Second * 3600):
		//wait for server start
		//todo: daemon running
>>>>>>> a7062995
	}

	//todo: daemon running
	wg.Wait()
}

func getNetworkFilter(configs []config.FilterConfig) server.NetworkFilterChainFactory {
	if len(configs) != 1 {
		log.Fatalln("only one network filter supported")
	}

	c := &configs[0]

	if c.Type != "proxy" {
		log.Fatalln("only proxy network filter supported")
	}

	return &proxy.GenericProxyFilterConfigFactory{
		Proxy: config.ParseProxyFilter(c),
	}
}

func getStreamFilters(configs []config.FilterConfig) []types.StreamFilterChainFactory {
	var factories []types.StreamFilterChainFactory

	for _, c := range configs {
		switch c.Type {
		case "fault_inject":
			factories = append(factories, &faultinject.FaultInjectFilterConfigFactory{
				FaultInject: config.ParseFaultInjectFilter(c.Config),
			})
		case "healthcheck":
			factories = append(factories, &sofarpc.HealthCheckFilterConfigFactory{
				FilterConfig: config.ParseHealthcheckFilter(c.Config),
			})
		default:
			log.Fatalln("unsupport stream filter type:" + c.Type)
		}

	}
	return factories
}

type clusterManagerFilter struct {
	cccb server.ClusterConfigFactoryCb
	chcb server.ClusterHostFactoryCb
}

func (cmf *clusterManagerFilter) OnCreated(cccb server.ClusterConfigFactoryCb, chcb server.ClusterHostFactoryCb) {
	cmf.cccb = cccb
	cmf.chcb = chcb
}

func getInheritListeners() []*v2.ListenerConfig {
	if os.Getenv("_MOSN_GRACEFUL_RESTART") == "true" {
		count, _ := strconv.Atoi(os.Getenv("_MOSN_INHERIT_FD"))
		listeners := make([]*v2.ListenerConfig, count)

		for idx := 0; idx < count; idx++ {
			//because passed listeners fd's index starts from 3
			file := os.NewFile(uintptr(3+idx), "")
			fileListener, err := net.FileListener(file)
			if err != nil {
				log.Println("net.FileListener create err", err)
			}
			if listener, ok := fileListener.(*net.TCPListener); ok {
				listeners[idx] = &v2.ListenerConfig{Addr: listener.Addr(), InheritListener: listener}
			} else {
				log.Println("net.TCPListener cast err", err)
			}
		}
		return listeners
	}
	return nil
}<|MERGE_RESOLUTION|>--- conflicted
+++ resolved
@@ -9,14 +9,11 @@
 	"gitlab.alipay-inc.com/afe/mosn/pkg/server"
 	"gitlab.alipay-inc.com/afe/mosn/pkg/server/config/proxy"
 	"gitlab.alipay-inc.com/afe/mosn/pkg/types"
-<<<<<<< HEAD
 	"log"
 	"net"
-	"net/http"
 	"os"
 	"strconv"
 	"sync"
-=======
 	_"gitlab.alipay-inc.com/afe/mosn/pkg/network"
 	_"gitlab.alipay-inc.com/afe/mosn/pkg/network/buffer"
 	_ "gitlab.alipay-inc.com/afe/mosn/pkg/router/basic"
@@ -24,12 +21,7 @@
 	_ "gitlab.alipay-inc.com/afe/mosn/pkg/protocol/sofarpc/codec"
 	_"net/http/pprof"
 	"net/http"
-	"os"
-	"net"
-	"log"
-	"time"
 	"runtime"
->>>>>>> a7062995
 )
 
 func Start(c *config.MOSNConfig) {
@@ -110,19 +102,12 @@
 		}()
 	}
 
-<<<<<<< HEAD
 	//close legacy listeners
 	for _, ln := range inheritListeners {
 		if !ln.Remain {
 			log.Println("close legacy listener:", ln.Addr)
 			ln.InheritListener.Close()
 		}
-=======
-	select {
-	case <-time.After(time.Second * 3600):
-		//wait for server start
-		//todo: daemon running
->>>>>>> a7062995
 	}
 
 	//todo: daemon running
