/*
 * Licensed to the Apache Software Foundation (ASF) under one or more
 * contributor license agreements.  See the NOTICE file distributed with
 * this work for additional information regarding copyright ownership.
 * The ASF licenses this file to You under the Apache License, Version 2.0
 * (the "License"); you may not use this file except in compliance with
 * the License.  You may obtain a copy of the License at
 *
 *     http://www.apache.org/licenses/LICENSE-2.0
 *
 * Unless required by applicable law or agreed to in writing, software
 * distributed under the License is distributed on an "AS IS" BASIS,
 * WITHOUT WARRANTIES OR CONDITIONS OF ANY KIND, either express or implied.
 * See the License for the specific language governing permissions and
 * limitations under the License.
 */

package v2

import (
	"net"
	"time"

	"istio.io/api/mixer/v1/config/client"
)

// Metadata field can be used to provide additional information about the route.
// It can be used for configuration, stats, and logging.
// The metadata should go under the filter namespace that will need it.
type Metadata map[string]string

// Network Filter's Type
const (
	CONNECTION_MANAGER          = "connection_manager"
	DEFAULT_NETWORK_FILTER      = "proxy"
	TCP_PROXY                   = "tcp_proxy"
	FAULT_INJECT_NETWORK_FILTER = "fault_inject"
	RPC_PROXY                   = "rpc_proxy"
	X_PROXY                     = "x_proxy"
)

// Stream Filter's Type
const (
	MIXER       = "mixer"
	FaultStream = "fault"
)

// ClusterType
type ClusterType string

// Group of cluster type
const (
	STATIC_CLUSTER  ClusterType = "STATIC"
	SIMPLE_CLUSTER  ClusterType = "SIMPLE"
	DYNAMIC_CLUSTER ClusterType = "DYNAMIC"
	EDS_CLUSTER     ClusterType = "EDS"
)

// LbType
type LbType string

// Group of load balancer type
const (
	LB_RANDOM     LbType = "LB_RANDOM"
	LB_ROUNDROBIN LbType = "LB_ROUNDROBIN"
)

// RoutingPriority
type RoutingPriority string

// Group of routing priority
const (
	DEFAULT RoutingPriority = "DEFAULT"
	HIGH    RoutingPriority = "HIGH"
)

// Cluster represents a cluster's information
type Cluster struct {
	Name                 string           `json:"name"`
	ClusterType          ClusterType      `json:"type"`
	SubType              string           `json:"sub_type"` //not used yet
	LbType               LbType           `json:"lb_type"`
	MaxRequestPerConn    uint32           `json:"max_request_per_conn"`
	ConnBufferLimitBytes uint32           `json:"conn_buffer_limit_bytes"`
	CirBreThresholds     CircuitBreakers  `json:"circuit_breakers,omitempty"`
	OutlierDetection     OutlierDetection `json:"outlier_detection,omitempty"` //not used yet
	HealthCheck          HealthCheck      `json:"health_check,omitempty"`
	Spec                 ClusterSpecInfo  `json:"spec,omitempty"`
	LBSubSetConfig       LBSubsetConfig   `json:"lb_subset_config,omitempty"`
	TLS                  TLSConfig        `json:"tls_context,omitempty"`
	Hosts                []Host           `json:"hosts"`
}

// HealthCheck is a configuration of health check
// use DurationConfig to parse string to time.Duration
type HealthCheck struct {
	HealthCheckConfig
	Timeout        time.Duration `json:"-"`
	Interval       time.Duration `json:"-"`
	IntervalJitter time.Duration `json:"-"`
}

// Host represenets a host information
type Host struct {
	HostConfig
	MetaData Metadata `json:"-"`
}

// Listener contains the listener's information
type Listener struct {
	ListenerConfig
	Addr                    net.Addr         `json:"-"`
	ListenerTag             uint64           `json:"-"`
	ListenerScope           string           `json:"-"`
	PerConnBufferLimitBytes uint32           `json:"-"` // do not support config
	InheritListener         *net.TCPListener `json:"-"`
	Remain                  bool             `json:"-"`
	LogLevel                uint8            `json:"-"`
	DisableConnIo           bool             `json:"-"`
}

// TCPRoute
type TCPRoute struct {
	Cluster          string
	SourceAddrs      []CidrRange
	DestinationAddrs []CidrRange
	SourcePort       string
	DestinationPort  string
}

// CidrRange
type CidrRange struct {
	Address string
	Length  uint32
	IpNet   *net.IPNet
}

// HealthCheckFilter
type HealthCheckFilter struct {
	HealthCheckFilterConfig
	CacheTime time.Duration `json:"-"`
}

// FaultInject
type FaultInject struct {
	FaultInjectConfig
	DelayDuration uint64 `json:"-"`
}

// StreamFaultInject
type StreamFaultInject struct {
	Delay           *DelayInject    `json:"delay"`
	Abort           *AbortInject    `json:"abort"`
	UpstreamCluster string          `json:"upstream_cluster"`
	Headers         []HeaderMatcher `json:"headers"`
}

type DelayInject struct {
	DelayInjectConfig
	Delay time.Duration `json:"-"`
}
type AbortInject struct {
	Status  int    `json:"status"`
	Percent uint32 `json:"percentage"`
}

type Mixer struct {
	client.HttpClientConfig
}

// Router, the list of routes that will be matched, in order, for incoming requests.
// The first route that matches will be used.
type Router struct {
	RouterConfig
	// Metadata is created from MetadataConfig, which is used to subset
	Metadata Metadata `json:"-"`
}

// RouteAction represents the information of route request to upstream clusters
type RouteAction struct {
	RouterActionConfig
	MetadataMatch Metadata      `json:"-"`
	Timeout       time.Duration `json:"-"`
}

// Decorator
type Decorator string

// ClusterWeight.
// clusters along with weights that indicate the percentage
// of traffic to be forwarded to each cluster
type ClusterWeight struct {
	ClusterWeightConfig
	MetadataMatch Metadata `json:"-"`
}

// RetryPolicy represents the retry parameters
type RetryPolicy struct {
	RetryPolicyConfig
	RetryTimeout time.Duration `json:"-"`
}

// CircuitBreakers is a configuration of circuit breakers
// CircuitBreakers implements json.Marshaler and json.Unmarshaler
type CircuitBreakers struct {
	Thresholds []Thresholds
}

type Thresholds struct {
	Priority           RoutingPriority `json:"priority"`
	MaxConnections     uint32          `json:"max_connections"`
	MaxPendingRequests uint32          `json:"max_pending_requests"`
	MaxRequests        uint32          `json:"max_requests"`
	MaxRetries         uint32          `json:"max_retries"`
}

// OutlierDetection not used yet
type OutlierDetection struct {
	Consecutive5xx                     uint32
	Interval                           time.Duration
	BaseEjectionTime                   time.Duration
	MaxEjectionPercent                 uint32
	ConsecutiveGatewayFailure          uint32
	EnforcingConsecutive5xx            uint32
	EnforcingConsecutiveGatewayFailure uint32
	EnforcingSuccessRate               uint32
	SuccessRateMinimumHosts            uint32
	SuccessRateRequestVolume           uint32
	SuccessRateStdevFactor             uint32
}

// ClusterSpecInfo is a configuration of subscribe
type ClusterSpecInfo struct {
	Subscribes []SubscribeSpec `json:"subscribe,omitempty"`
}

// SubscribeSpec describes the subscribe server
type SubscribeSpec struct {
	Subscriber  string `json:"subscriber,omitempty"`
	ServiceName string `json:"service_name,omitempty"`
}

// LBSubsetConfig is a configuration of load balance subset
type LBSubsetConfig struct {
	FallBackPolicy  uint8             `json:"fall_back_policy"`
	DefaultSubset   map[string]string `json:"default_subset"`
	SubsetSelectors [][]string        `json:"subset_selectors"`
}

// TLSConfig is a configuration of tls context
type TLSConfig struct {
	Status       bool                   `json:"status"`
	Type         string                 `json:"type"`
	ServerName   string                 `json:"server_name,omitempty"`
	CACert       string                 `json:"ca_cert,omitempty"`
	CertChain    string                 `json:"cert_chain,omitempty"`
	PrivateKey   string                 `json:"private_key,omitempty"`
	VerifyClient bool                   `json:"verify_client,omitempty"`
	InsecureSkip bool                   `json:"insecure_skip,omitempty"`
	CipherSuites string                 `json:"cipher_suites,omitempty"`
	EcdhCurves   string                 `json:"ecdh_curves,omitempty"`
	MinVersion   string                 `json:"min_version,omitempty"`
	MaxVersion   string                 `json:"max_version,omitempty"`
	ALPN         string                 `json:"alpn,omitempty"`
	Ticket       string                 `json:"ticket,omitempty"`
	Fallback     bool                   `json:"fall_back, omitempty"`
	ExtendVerify map[string]interface{} `json:"extend_verify,omitempty"`
}

// AccessLog for making up access log
type AccessLog struct {
	Path   string `json:"log_path,omitempty"`
	Format string `json:"log_format,omitempty"`
}

// FilterChain wraps a set of match criteria, an option TLS context,
// a set of filters, and various other parameters.
type FilterChain struct {
	FilterChainMatch string    `json:"match,omitempty"`
	TLS              TLSConfig `json:"tls_context,omitempty"`
	Filters          []Filter  `json:"filters"` // "proxy" and "connection_manager" used at this time
}

// Filter is a config to make up a filter
type Filter struct {
	Type   string                 `json:"type,omitempty"`
	Config map[string]interface{} `json:"config,omitempty"`
}

// Implements of filter config

// TCPProxy
type TCPProxy struct {
	StatPrefix         string         `json:"stat_prefix,omitempty"`
	Cluster            string         `json:"cluster,omitempty"`
	IdleTimeout        *time.Duration `json:"idle_timeout,omitempty"`
	MaxConnectAttempts uint32         `json:"max_connect_attempts,omitempty"`
	Routes             []*TCPRoute    `json:"routes,omitempty"`
}

// WebSocketProxy
type WebSocketProxy struct {
	StatPrefix         string
	IdleTimeout        *time.Duration
	MaxConnectAttempts uint32
}

// Proxy
type Proxy struct {
	Name               string                 `json:"name"`
	DownstreamProtocol string                 `json:"downstream_protocol"`
	UpstreamProtocol   string                 `json:"upstream_protocol"`
	RouterConfigName   string                 `json:"router_config_name"`
	ValidateClusters   bool                   `json:"validate_clusters"`
	ExtendConfig       map[string]interface{} `json:"extend_config"`
}

// HeaderValueOption is header name/value pair plus option to control append behavior.
type HeaderValueOption struct {
	Header *HeaderValue `json:"header"`
	Append *bool        `json:"append"`
}

// HeaderValue is header name/value pair.
type HeaderValue struct {
	Key   string `json:"key"`
	Value string `json:"value"`
}

// RouterConfiguration is a filter for routers
// Filter type is:  "CONNECTION_MANAGER"
type RouterConfiguration struct {
	RouterConfigName        string               `json:"router_config_name"`
	VirtualHosts            []*VirtualHost       `json:"virtual_hosts"`
	RequestHeadersToAdd     []*HeaderValueOption `json:"request_headers_to_add"`
	ResponseHeadersToAdd    []*HeaderValueOption `json:"response_headers_to_add"`
	ResponseHeadersToRemove []string             `json:"response_headers_to_remove"`
}

// VirtualHost is used to make up the route table
type VirtualHost struct {
	Name                    string               `json:"name"`
	Domains                 []string             `json:"domains"`
	VirtualClusters         []VirtualCluster     `json:"virtual_clusters"`
	Routers                 []Router             `json:"routers"`
	RequireTLS              string               `json:"require_tls"` // not used yet
	RequestHeadersToAdd     []*HeaderValueOption `json:"request_headers_to_add"`
	ResponseHeadersToAdd    []*HeaderValueOption `json:"response_headers_to_add"`
	ResponseHeadersToRemove []string             `json:"response_headers_to_remove"`
}

// VirtualCluster is a way of specifying a regex matching rule against certain important endpoints
// such that statistics are generated explicitly for the matched requests
type VirtualCluster struct {
	Pattern string `json:"pattern"`
	Name    string `json:"name"`
	Method  string `json:"method"`
}

// RouterMatch represents the route matching parameters
type RouterMatch struct {
	Prefix        string          `json:"prefix"` // Match request's Path with Prefix Comparing
	Path          string          `json:"path"`   // Match request's Path with Exact Comparing
	Regex         string          `json:"regex"`  // Match request's Path with Regex Comparing
	CaseSensitive bool            `json:"case_sensitive"`
	Runtime       RuntimeUInt32   `json:"runtime"`
	Headers       []HeaderMatcher `json:"headers"` // Match request's Headers
}

// RedirectAction represents the redirect parameters
type RedirectAction struct {
	HostRedirect string `json:"host_redirect"`
	PathRedirect string `json:"path_redirect"`
	ResponseCode uint32 `json:"response_code"`
}

// DirectResponseAction represents the direct response parameters
type DirectResponseAction struct {
	StatusCode int    `json:"status"`
	Body       string `json:"body"`
}

// WeightedCluster.
// Multiple upstream clusters unsupport stream filter type:  healthcheckcan be specified for a given route.
// The request is routed to one of the upstream
// clusters based on weights assigned to each cluster
type WeightedCluster struct {
	Cluster          ClusterWeight `json:"cluster"`
	RuntimeKeyPrefix string        `json:"runtime_key_prefix"` // not used currently
}

// RuntimeUInt32 indicates that the route should additionally match on a runtime key
type RuntimeUInt32 struct {
	DefaultValue uint32 `json:"default_value"`
	RuntimeKey   string `json:"runtime_key"`
}

// HeaderMatcher specifies a set of headers that the route should match on.
type HeaderMatcher struct {
	Name  string `json:"name"`
	Value string `json:"value"`
	Regex bool   `json:"regex"`
}

// XProxyExtendConfig
type XProxyExtendConfig struct {
	SubProtocol string `json:"sub_protocol"`
}

// ServiceRegistryInfo
type ServiceRegistryInfo struct {
	ServiceAppInfo ApplicationInfo `json:"application"`
	ServicePubInfo []PublishInfo   `json:"publish_info,omitempty"`
}
type ApplicationInfo struct {
	AntShareCloud bool   `json:"ant_share_cloud"`
	DataCenter    string `json:"data_center,omitempty"`
	AppName       string `json:"app_name,omitempty"`
	Zone          string `json:"zone"`
	DeployMode    bool   `json:"deploy_mode"`
	MasterSystem  bool   `json:"master_system"`
	CloudName     string `json:"cloud_name"`
	HostMachine   string `json:"host_machine"`
}

// PublishInfo implements json.Marshaler and json.Unmarshaler
type PublishInfo struct {
	Pub PublishContent
}

type PublishContent struct {
	ServiceName string `json:"service_name,omitempty"`
	PubData     string `json:"pub_data,omitempty"`
}

// StatsMatcher is a configuration for disabling stat instantiation.
// TODO: support inclusion_list
// TODO: support exclusion list/inclusion_list as pattern
type StatsMatcher struct {
<<<<<<< HEAD
	RejectAll       bool     `json:"reject_all"`
	ExclusionLabels []string `json:"exclusion_labels"`
	ExclusionKeys   []string `json:"exclusion_keys"`
=======
	RejectAll     bool     `json:"reject_all"`
	ExclusionList []string `json:"exclusion_list"`
}


// ServerConfig for making up server for mosn
type ServerConfig struct {
	//default logger
	ServerName       string `json:"mosn_server_name"`
	DefaultLogPath   string `json:"default_log_path,omitempty"`
	DefaultLogLevel  string `json:"default_log_level,omitempty"`
	DefaultLogRoller string `json:"default_log_roller,omitempty"`

	UseNetpollMode bool `json:"use_netpoll_mode,omitempty"`
	//graceful shutdown config
	GracefulTimeout DurationConfig `json:"graceful_timeout"`

	//go processor number
	Processor int `json:"processor"`

	Listeners []Listener `json:"listeners,omitempty"`
>>>>>>> 82d6d1f0
}<|MERGE_RESOLUTION|>--- conflicted
+++ resolved
@@ -437,13 +437,9 @@
 // TODO: support inclusion_list
 // TODO: support exclusion list/inclusion_list as pattern
 type StatsMatcher struct {
-<<<<<<< HEAD
 	RejectAll       bool     `json:"reject_all"`
 	ExclusionLabels []string `json:"exclusion_labels"`
 	ExclusionKeys   []string `json:"exclusion_keys"`
-=======
-	RejectAll     bool     `json:"reject_all"`
-	ExclusionList []string `json:"exclusion_list"`
 }
 
 
@@ -463,5 +459,4 @@
 	Processor int `json:"processor"`
 
 	Listeners []Listener `json:"listeners,omitempty"`
->>>>>>> 82d6d1f0
 }