--- conflicted
+++ resolved
@@ -2,13 +2,6 @@
 
 import (
 	"errors"
-<<<<<<< HEAD
-=======
-	"gitlab.alipay-inc.com/afe/mosn/pkg/api/v2"
-	"gitlab.alipay-inc.com/afe/mosn/pkg/protocol"
-	"gitlab.alipay-inc.com/afe/mosn/pkg/router"
-	"gitlab.alipay-inc.com/afe/mosn/pkg/types"
->>>>>>> 1557763b
 	"time"
 
 	"gitlab.alipay-inc.com/afe/mosn/pkg/api/v2"
@@ -93,9 +86,6 @@
 		return nil
 	}
 
-<<<<<<< HEAD
-	return srr
-=======
 	var ok bool
 	var service string
 
@@ -110,8 +100,6 @@
 	} else {
 		return nil
 	}
-
->>>>>>> 1557763b
 }
 
 func (srr *basicRouter) RedirectRule() types.RedirectRule {
