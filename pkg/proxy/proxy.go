--- conflicted
+++ resolved
@@ -47,215 +47,9 @@
 	proxy.downstreamCallbacks = &downstreamCallbacks{
 		proxy: proxy,
 	}
-
-<<<<<<< HEAD
-	return proxy
-}
-
-// types.StreamCallbacks
-// types.StreamDecoder
-type activeStream struct {
-	element         *list.Element
-	proxy           *proxy
-	responseEncoder types.StreamEncoder
-	upstreamRequest *upstreamRequest
-}
-
-// types.StreamCallbacks
-func (s *activeStream) OnResetStream(reason types.StreamResetReason) {
-	s.cleanup()
-}
-
-func (s *activeStream) OnAboveWriteBufferHighWatermark() {}
-
-func (s *activeStream) OnBelowWriteBufferLowWatermark() {}
-
-func (s *activeStream) cleanup() {
-	s.proxy.streamMux.Lock()
-	defer s.proxy.streamMux.Unlock()
-
-	s.proxy.deleteActiveStream(s)
-	s.proxy.deleteUpstreamRequest(s.upstreamRequest)
-}
-
-// types.StreamDecoder
-func (s *activeStream) OnDecodeHeaders(headers map[string]string, endStream bool) {
-	//do some route by service name
-	route := s.proxy.routerConfig.Route(headers)     //请求的header，例如SOFA RPC
-
-	if route == nil || route.RouteRule() == nil {
-		// no route
-		s.onDataErr(nil)
-
-		return
-	}
-
-	err, pool := s.initializeUpstreamConnectionPool(route.RouteRule().ClusterName())
-
-	if err != nil {
-		s.onDataErr(err)
-
-		return
-	}
-
-	req := &upstreamRequest{    //组装往后发起的请求
-		activeStream: s,
-		proxy:        s.proxy,
-		connPool:     pool,
-		requestInfo:  network.NewRequestInfo(),
-	}
-	req.element = s.proxy.upstreamRequests.PushBack(req)
-	s.upstreamRequest = req
-
-	req.connPool.NewStream(0, req, req)       //赋值 requestEncoder
-
-	// todo: move this to pool ready
-	// most simple case: just encode headers to upstream
-	req.requestEncoder.EncodeHeaders(headers, endStream)     //调用stream 层实现的EncodeHeaders
-
-	return
-}
-
-func (s *activeStream) OnDecodeData(data types.IoBuffer, endStream bool) {
-	//什么都不做，直接回传给stream
-	s.upstreamRequest.requestEncoder.EncodeData(data, endStream)
-}
-
-func (s *activeStream) OnDecodeTrailers(trailers map[string]string) {
-	s.upstreamRequest.requestEncoder.EncodeTrailers(trailers)
-}
-
-func (s *activeStream) OnDecodeComplete(buf types.IoBuffer) {}
-
-func (s *activeStream) initializeUpstreamConnectionPool(clusterName string) (error, types.ConnectionPool) {
-	// todo: we just reset downstream stream on route failed, confirm sofa rpc logic
-	clusterSnapshot := s.proxy.clusterManager.Get(clusterName, nil)
-
-	if reflect.ValueOf(clusterSnapshot).IsNil() {
-		//s.requestInfo.SetResponseFlag(types.NoRouteFound)
-		s.onInitFailure(NoRoute)
-
-		return errors.New(fmt.Sprintf("unkown cluster %s", clusterName)), nil
-	}
-
-	clusterInfo := clusterSnapshot.ClusterInfo()
-	clusterConnectionResource := clusterInfo.ResourceManager().ConnectionResource()
-
-	if !clusterConnectionResource.CanCreate() {
-		//p.requestInfo.SetResponseFlag(types.UpstreamOverflow)
-		s.onInitFailure(ResourceLimitExceeded)
-
-		return errors.New(fmt.Sprintf("upstream overflow in cluster %s", clusterName)), nil
-	}
-
-	var connPool types.ConnectionPool
-
-	// todo: refactor
-	switch types.Protocol(s.proxy.config.UpstreamProtocol) {
-	case protocol.SofaRpc:
-		connPool = s.proxy.clusterManager.SofaRpcConnPoolForCluster(clusterName, nil)
-	case protocol.Http2:
-		connPool = s.proxy.clusterManager.HttpConnPoolForCluster(clusterName, 0, protocol.Http2, nil)
-	default:
-		connPool = s.proxy.clusterManager.HttpConnPoolForCluster(clusterName, 0, protocol.Http2, nil)
-	}
-
-	if connPool == nil {
-		//p.requestInfo.SetResponseFlag(types.NoHealthyUpstream)
-		s.onInitFailure(NoHealthyUpstream)
-
-		return errors.New(fmt.Sprintf("no healthy upstream in cluster %s", clusterName)), nil
-	}
-
-	// TODO: update upstream stats
-
-	return nil, connPool
-}
-
-func (s *activeStream) onInitFailure(reason UpstreamFailureReason) {
-	// todo: convert upstream reason to reset reason
-	s.responseEncoder.GetStream().ResetStream(types.StreamConnectionFailed)
-}
-
-func (s *activeStream) onDataErr(err error) {
-	// todo: convert error to reset reason
-	s.responseEncoder.GetStream().ResetStream(types.StreamConnectionFailed)
-}
-
-// types.StreamCallbacks
-// types.StreamDecoder
-// types.PoolCallbacks
-type upstreamRequest struct {
-	proxy          *proxy
-	element        *list.Element
-	activeStream   *activeStream
-	host           types.Host
-	requestInfo    types.RequestInfo
-	connPool       types.ConnectionPool
-	requestEncoder types.StreamEncoder    //用于向UPSTREAM请求的封装
-	sendBuf        types.IoBuffer
-}
-
-// types.StreamCallbacks
-func (r *upstreamRequest) OnResetStream(reason types.StreamResetReason) {
-	r.requestInfo.SetResponseFlag(r.proxy.streamResetReasonToResponseFlag(reason))
-	r.cleanup()
-	r.proxy.onUpstreamReset(reason)
-}
-
-func (r *upstreamRequest) OnAboveWriteBufferHighWatermark() {}
-
-func (r *upstreamRequest) OnBelowWriteBufferLowWatermark() {}
-
-// types.StreamDecoder
-func (r *upstreamRequest) OnDecodeHeaders(headers map[string]string, endStream bool) {
-	// most simple case: just encode headers to upstream
-	r.activeStream.responseEncoder.EncodeHeaders(headers, endStream)
-
-	if endStream {
-		r.cleanup()
-	}
-}
-
-func (r *upstreamRequest) OnDecodeData(data types.IoBuffer, endStream bool) {
-	r.activeStream.responseEncoder.EncodeData(data, endStream)
-
-	if endStream {
-		r.cleanup()
-	}
-}
-
-func (r *upstreamRequest) OnDecodeTrailers(trailers map[string]string) {
-	r.activeStream.responseEncoder.EncodeTrailers(trailers)
-	r.cleanup()
-}
-
-func (r *upstreamRequest) OnDecodeComplete(data types.IoBuffer) {}
-
-func (r *upstreamRequest) cleanup() {
-	r.proxy.streamMux.Lock()
-	defer r.proxy.streamMux.Unlock()
-
-	r.proxy.deleteActiveStream(r.activeStream)
-	r.proxy.deleteUpstreamRequest(r)
-}
-
-func (r *upstreamRequest) responseDecodeComplete() {}
-
-// types.PoolCallbacks
-func (r *upstreamRequest) OnPoolFailure(streamId uint32, reason types.PoolFailureReason, host types.Host) {
-	var resetReason types.StreamResetReason
-
-	switch reason {
-	case types.Overflow:
-		resetReason = types.StreamOverflow
-	case types.ConnectionFailure:
-		resetReason = types.StreamConnectionFailed
-=======
 	for _, alConfig := range config.AccessLogs {
 		al, _ := log.NewAccessLog(alConfig.Path, nil, alConfig.Format)
 		proxy.accessLogs = append(proxy.accessLogs, al)
->>>>>>> 7f3eb5d9
 	}
 
 	return proxy
