/*
 * Licensed to the Apache Software Foundation (ASF) under one or more
 * contributor license agreements.  See the NOTICE file distributed with
 * this work for additional information regarding copyright ownership.
 * The ASF licenses this file to You under the Apache License, Version 2.0
 * (the "License"); you may not use this file except in compliance with
 * the License.  You may obtain a copy of the License at
 *
 *     http://www.apache.org/licenses/LICENSE-2.0
 *
 * Unless required by applicable law or agreed to in writing, software
 * distributed under the License is distributed on an "AS IS" BASIS,
 * WITHOUT WARRANTIES OR CONDITIONS OF ANY KIND, either express or implied.
 * See the License for the specific language governing permissions and
 * limitations under the License.
 */

package proxy

import (
	"container/list"
	"github.com/alipay/sofa-mosn/pkg/api/v2"
	"github.com/alipay/sofa-mosn/pkg/trace"
	"net"
	"strconv"
	"sync"
	"sync/atomic"
	"time"

	"context"
	"fmt"
	"reflect"

	"github.com/alipay/sofa-mosn/pkg/buffer"
	"github.com/alipay/sofa-mosn/pkg/log"
	"github.com/alipay/sofa-mosn/pkg/types"
	"github.com/alipay/sofa-mosn/pkg/protocol"
)

// types.StreamEventListener
// types.StreamReceiver
// types.FilterChainFactoryCallbacks
// Downstream stream, as a controller to handle downstream and upstream proxy flow
type downStream struct {
	streamID string
	proxy    *proxy
	route    types.Route
	cluster  types.ClusterInfo
	element  *list.Element

	// flow control
	bufferLimit        uint32
	highWatermarkCount int

	// ~~~ control args
	timeout    *Timeout
	retryState *retryState

	requestInfo     types.RequestInfo
	responseSender  types.StreamSender
	upstreamRequest *upstreamRequest
	perRetryTimer   *timer
	responseTimer   *timer

	// ~~~ downstream request buf
	downstreamReqHeaders  types.HeaderMap
	downstreamReqDataBuf  types.IoBuffer
	downstreamReqTrailers types.HeaderMap

	// ~~~ downstream response buf
	downstreamRespHeaders  types.HeaderMap
	downstreamRespDataBuf  types.IoBuffer
	downstreamRespTrailers types.HeaderMap

	// ~~~ state
	// starts to send back downstream response, set on upstream response detected
	downstreamResponseStarted bool
	// downstream request received done
	downstreamRecvDone bool
	// upstream req sent
	upstreamRequestSent bool
	// 1. at the end of upstream response 2. by a upstream reset due to exceptions, such as no healthy upstream, connection close, etc.
	upstreamProcessDone      bool

	filterStage int

	downstreamReset   uint32
	downstreamCleaned uint32
	upstreamReset     uint32

	// ~~~ filters
	senderFilters   []*activeStreamSenderFilter
	receiverFilters []*activeStreamReceiverFilter

	// mux for downstream-upstream flow
	mux sync.Mutex

	context context.Context

	logger log.Logger
}

<<<<<<< HEAD
func newActiveStream(ctx context.Context, streamID string, proxy *proxy, responseSender types.StreamSender, spanBuilder types.SpanBuilder) *downStream {
	if spanBuilder != nil && trace.IsTracingEnabled() {
		span := spanBuilder.BuildSpan(ctx)
		if span != nil {
			ctx = context.WithValue(ctx, trace.ActiveSpanKey, span)
			ctx = context.WithValue(ctx, types.ContextKeyTraceSpanKey, &trace.SpanKey{TraceId: span.TraceId(), SpanId: span.ParentSpanId()})
		}
	}

	newcontext := buffer.NewBufferPoolContext(ctx, true)
=======
func newActiveStream(ctx context.Context, streamID string, proxy *proxy, responseSender types.StreamSender) *downStream {
	newCtx := buffer.NewBufferPoolContext(ctx, true)
>>>>>>> 9c0dc1d0

	proxyBuffers := proxyBuffersByContext(newCtx)

	stream := &proxyBuffers.stream
	stream.streamID = streamID
	stream.proxy = proxy
	stream.requestInfo = &proxyBuffers.info
	stream.requestInfo.SetStartTime()
	stream.responseSender = responseSender
	stream.responseSender.GetStream().AddEventListener(stream)
	stream.context = newCtx

	stream.logger = log.ByContext(proxy.context)

	proxy.stats.DownstreamRequestTotal.Inc(1)
	proxy.stats.DownstreamRequestActive.Inc(1)
	proxy.listenerStats.DownstreamRequestTotal.Inc(1)
	proxy.listenerStats.DownstreamRequestActive.Inc(1)

	// start event process
	stream.startEventProcess()
	return stream
}

// case 1: downstream's lifecycle ends normally
// case 2: downstream got reset. See downStream.resetStream for more detail
func (s *downStream) endStream() {
	var isReset bool
	if s.responseSender != nil {
		if !s.downstreamRecvDone || !s.upstreamProcessDone {
			// if downstream req received not done, or local proxy process not done by handle upstream response,
			// just mark it as done and reset stream as a failed case
			s.upstreamProcessDone = true

			// reset downstream will trigger a clean up, see OnResetStream
			s.responseSender.GetStream().ResetStream(types.StreamLocalReset)
			isReset = true
		}
	}

	if !isReset {
		s.cleanStream()
	}

	// note: if proxy logic resets the stream, there maybe some underlying data in the conn.
	// we ignore this for now, fix as a todo
}

// Clean up on the very end of the stream: end stream or reset stream
// Resources to clean up / reset:
// 	+ upstream request
// 	+ all timers
// 	+ all filters
//  + remove stream in proxy context
func (s *downStream) cleanStream() {
	if !atomic.CompareAndSwapUint32(&s.downstreamCleaned, 0, 1) {
		return
	}

	// reset corresponding upstream stream
	if s.upstreamRequest != nil {
		s.upstreamRequest.resetStream()
	}

	// clean up timers
	s.cleanUp()

	// tell filters it's time to destroy
	for _, ef := range s.senderFilters {
		ef.filter.OnDestroy()
	}

	for _, ef := range s.receiverFilters {
		ef.filter.OnDestroy()
	}

	// countdown metrics
	s.proxy.stats.DownstreamRequestActive.Dec(1)
	s.proxy.listenerStats.DownstreamRequestActive.Dec(1)

	// access log
	if s.proxy != nil && s.proxy.accessLogs != nil {
		for _, al := range s.proxy.accessLogs {
			al.Log(s.downstreamReqHeaders, s.downstreamRespHeaders, s.requestInfo)
		}
	}

	// stop event process
	s.stopEventProcess()
	// delete stream
	s.proxy.deleteActiveStream(s)
}

// note: added before countdown metrics
func (s *downStream) shouldDeleteStream() bool {
	return s.upstreamRequest != nil &&
		(atomic.LoadUint32(&s.downstreamReset) == 1 || s.upstreamRequest.sendComplete) &&
		s.upstreamProcessDone
}

// types.StreamEventListener
// Called by stream layer normally
func (s *downStream) OnResetStream(reason types.StreamResetReason) {
	// set downstreamReset flag before real reset logic
	if !atomic.CompareAndSwapUint32(&s.downstreamReset, 0, 1) {
		return
	}

	workerPool.Offer(&resetEvent{
		streamEvent: streamEvent{
			direction: Downstream,
			streamID:  s.streamID,
			stream:    s,
		},
		reason: reason,
	})
}

func (s *downStream) ResetStream(reason types.StreamResetReason) {
	s.proxy.stats.DownstreamRequestReset.Inc(1)
	s.proxy.listenerStats.DownstreamRequestReset.Inc(1)
	s.cleanStream()
}

// types.StreamReceiver
func (s *downStream) OnReceiveHeaders(context context.Context, headers types.HeaderMap, endStream bool) {
	workerPool.Offer(&receiveHeadersEvent{
		streamEvent: streamEvent{
			direction: Downstream,
			streamID:  s.streamID,
			stream:    s,
		},
		headers:   headers,
		endStream: endStream,
	})
}

func (s *downStream) ReceiveHeaders(headers types.HeaderMap, endStream bool) {
	s.downstreamRecvDone = endStream
	s.downstreamReqHeaders = headers

	s.doReceiveHeaders(nil, headers, endStream)
}

func (s *downStream) doReceiveHeaders(filter *activeStreamReceiverFilter, headers types.HeaderMap, endStream bool) {
	if s.runReceiveHeadersFilters(filter, headers, endStream) {
		return
	}

	log.DefaultLogger.Tracef("before active stream route")
	if s.proxy.routersWrapper == nil || s.proxy.routersWrapper.GetRouters() == nil {
		log.DefaultLogger.Errorf("doReceiveHeaders error: routersWrapper or routers in routersWrapper is nil")
		s.requestInfo.SetResponseFlag(types.NoRouteFound)
		s.sendHijackReply(types.RouterUnavailableCode, headers)
		return
	}

	// get router instance and do routing
	route := s.proxy.routersWrapper.GetRouters().Route(headers, 1)
	if route == nil || route.RouteRule() == nil {
		// no route
		log.DefaultLogger.Warnf("no route to init upstream,headers = %v", headers)
		s.requestInfo.SetResponseFlag(types.NoRouteFound)

		s.sendHijackReply(types.RouterUnavailableCode, headers)

		return
	}

	// as ClusterName has random factor when choosing weighted cluster,
	// so need determination at the first time
	clusterName := route.RouteRule().ClusterName()

	log.DefaultLogger.Tracef("get route : %v,clusterName=%v", route, clusterName)

	s.route = route

	s.requestInfo.SetRouteEntry(route.RouteRule())
	s.requestInfo.SetDownstreamLocalAddress(s.proxy.readCallbacks.Connection().LocalAddr())
	// todo: detect remote addr
	s.requestInfo.SetDownstreamRemoteAddress(s.proxy.readCallbacks.Connection().RemoteAddr())

	// `downstream` implement loadbalancer ctx
	log.DefaultLogger.Tracef("before initializeUpstreamConnectionPool")
	pool, err := s.initializeUpstreamConnectionPool(clusterName, s)

	if err != nil {
		log.DefaultLogger.Errorf("initialize Upstream Connection Pool error, request can't be proxyed,error = %v", err)
		return
	}

	log.DefaultLogger.Tracef("after initializeUpstreamConnectionPool")
	s.timeout = parseProxyTimeout(route, headers)
	s.retryState = newRetryState(route.RouteRule().Policy().RetryPolicy(), headers, s.cluster)

	//Build Request
	proxyBuffers := proxyBuffersByContext(s.context)
	s.upstreamRequest = &proxyBuffers.request
	s.upstreamRequest.downStream = s
	s.upstreamRequest.proxy = s.proxy
	s.upstreamRequest.connPool = pool

	//Call upstream's append header method to build upstream's request
	s.upstreamRequest.appendHeaders(headers, endStream)

	if endStream {
		s.onUpstreamRequestSent()
	}
}

func (s *downStream) OnReceiveData(context context.Context, data types.IoBuffer, endStream bool) {
	s.downstreamReqDataBuf = data.Clone()
	data.Drain(data.Len())

	workerPool.Offer(&receiveDataEvent{
		streamEvent: streamEvent{
			direction: Downstream,
			streamID:  s.streamID,
			stream:    s,
		},
		data:      s.downstreamReqDataBuf,
		endStream: endStream,
	})
}

func (s *downStream) ReceiveData(data types.IoBuffer, endStream bool) {
	// if active stream finished before receive data, just ignore further data
	if s.upstreamProcessDone {
		return
	}
	log.DefaultLogger.Tracef("downstream receive data = %v", data)

	s.requestInfo.SetBytesReceived(s.requestInfo.BytesReceived() + uint64(data.Len()))
	s.downstreamRecvDone = endStream

	s.doReceiveData(nil, data, endStream)
}

func (s *downStream) doReceiveData(filter *activeStreamReceiverFilter, data types.IoBuffer, endStream bool) {
	log.DefaultLogger.Tracef("active stream do decode data")

	if s.runReceiveDataFilters(filter, data, endStream) {
		return
	}

	if endStream {
		s.onUpstreamRequestSent()
	}

	s.upstreamRequest.appendData(data, endStream)

	// if upstream process done in the middle of receiving data, just end stream
	if s.upstreamProcessDone {
		s.cleanStream()
	}
}

func (s *downStream) OnReceiveTrailers(context context.Context, trailers types.HeaderMap) {
	workerPool.Offer(&receiveTrailerEvent{
		streamEvent: streamEvent{
			direction: Downstream,
			streamID:  s.streamID,
			stream:    s,
		},
		trailers: trailers,
	})
}

func (s *downStream) ReceiveTrailers(trailers types.HeaderMap) {
	// if active stream finished the lifecycle, just ignore further data
	if s.upstreamProcessDone {
		return
	}

	s.downstreamRecvDone = true

	s.doReceiveTrailers(nil, trailers)
}

func (s *downStream) OnDecodeError(context context.Context, err error, headers types.HeaderMap) {
	// if active stream finished the lifecycle, just ignore further data
	if s.upstreamProcessDone {
		return
	}

	// todo: enrich headers' information to do some hijack
	// Check headers' info to do hijack
	switch err.Error() {
	case types.CodecException:
		s.sendHijackReply(types.CodecExceptionCode, headers)
	case types.DeserializeException:
		s.sendHijackReply(types.DeserialExceptionCode, headers)
	default:
		s.sendHijackReply(types.UnknownCode, headers)
	}

	s.OnResetStream(types.StreamLocalReset)
}

func (s *downStream) doReceiveTrailers(filter *activeStreamReceiverFilter, trailers types.HeaderMap) {
	if s.runReceiveTrailersFilters(filter, trailers) {
		return
	}

	s.downstreamReqTrailers = trailers
	s.onUpstreamRequestSent()
	s.upstreamRequest.appendTrailers(trailers)

	// if upstream process done in the middle of receiving trailers, just end stream
	if s.upstreamProcessDone {
		s.cleanStream()
	}
}

func (s *downStream) onUpstreamRequestSent() {
	s.upstreamRequestSent = true
	s.requestInfo.SetRequestReceivedDuration(time.Now())

	if s.upstreamRequest != nil {
		// setup per req timeout timer
		s.setupPerReqTimeout()

		// setup global timeout timer
		if s.timeout.GlobalTimeout > 0 {
			if s.responseTimer != nil {
				s.responseTimer.stop()
			}

			s.responseTimer = newTimer(s.onResponseTimeout, s.timeout.GlobalTimeout)
			s.responseTimer.start()
		}
	}
}

// Note: global-timer MUST be stopped before active stream got recycled, otherwise resetting stream's properties will cause panic here
func (s *downStream) onResponseTimeout() {
	s.responseTimer = nil
	s.cluster.Stats().UpstreamRequestTimeout.Inc(1)

	if s.upstreamRequest != nil {
		if s.upstreamRequest.host != nil {
			s.upstreamRequest.host.HostStats().UpstreamRequestTimeout.Inc(1)
		}

		s.upstreamRequest.resetStream()
	}

	s.onUpstreamReset(UpstreamGlobalTimeout, types.StreamLocalReset)
}

func (s *downStream) setupPerReqTimeout() {
	timeout := s.timeout

	if timeout.TryTimeout > 0 {
		if s.perRetryTimer != nil {
			s.perRetryTimer.stop()
		}

		s.perRetryTimer = newTimer(s.onPerReqTimeout, timeout.TryTimeout*time.Second)
		s.perRetryTimer.start()
	}
}

// Note: per-try-timer MUST be stopped before active stream got recycled, otherwise resetting stream's properties will cause panic here
func (s *downStream) onPerReqTimeout() {
	if !s.downstreamResponseStarted {
		// handle timeout on response not

		s.perRetryTimer = nil
		s.cluster.Stats().UpstreamRequestTimeout.Inc(1)

		if s.upstreamRequest.host != nil {
			s.upstreamRequest.host.HostStats().UpstreamRequestTimeout.Inc(1)
		}

		s.upstreamRequest.resetStream()
		s.requestInfo.SetResponseFlag(types.UpstreamRequestTimeout)
		s.onUpstreamReset(UpstreamPerTryTimeout, types.StreamLocalReset)
	} else {
		log.DefaultLogger.Debugf("Skip request timeout on getting upstream response")
	}
}

func (s *downStream) initializeUpstreamConnectionPool(clusterName string, lbCtx types.LoadBalancerContext) (types.ConnectionPool, error) {
	clusterSnapshot := s.proxy.clusterManager.Get(nil, clusterName)

	if reflect.ValueOf(clusterSnapshot).IsNil() {
		// no available cluster
		log.DefaultLogger.Errorf("cluster snapshot is nil, cluster name is: %s", clusterName)
		s.requestInfo.SetResponseFlag(types.NoRouteFound)
		s.sendHijackReply(types.RouterUnavailableCode, s.downstreamReqHeaders)

		return nil, fmt.Errorf("unknown cluster %s", clusterName)
	}

	s.cluster = clusterSnapshot.ClusterInfo()
	var connPool types.ConnectionPool

	currentProtocol := types.Protocol(s.proxy.config.UpstreamProtocol)

	connPool = s.proxy.clusterManager.ConnPoolForCluster(lbCtx, clusterName, currentProtocol)

	if connPool == nil {
		s.requestInfo.SetResponseFlag(types.NoHealthyUpstream)
		s.sendHijackReply(types.NoHealthUpstreamCode, s.downstreamReqHeaders)

		return nil, fmt.Errorf("no healthy upstream in cluster %s", clusterName)
	}

	// TODO: update upstream stats

	return connPool, nil
}

// ~~~ active stream sender wrapper

func (s *downStream) appendHeaders(headers types.HeaderMap, endStream bool) {
	s.upstreamProcessDone = endStream
	s.doAppendHeaders(nil, s.convertHeader(headers), endStream)
}

func (s *downStream) convertHeader(headers types.HeaderMap) types.HeaderMap {
	dp := types.Protocol(s.proxy.config.DownstreamProtocol)
	up := types.Protocol(s.proxy.config.UpstreamProtocol)

	// need protocol convert
	if dp != up {
		if convHeader, err := protocol.ConvertHeader(s.context, up, dp, headers); err == nil {
			return convHeader
		} else {
			s.logger.Errorf("convert header from %s to %s failed, %s", up, dp, err.Error())
		}
	}
	return headers
}


func (s *downStream) doAppendHeaders(filter *activeStreamSenderFilter, headers types.HeaderMap, endStream bool) {
	if s.runAppendHeaderFilters(filter, headers, endStream) {
		return
	}

	//Currently, just log the error
	if err := s.responseSender.AppendHeaders(s.context, headers, endStream); err != nil {
		s.logger.Errorf("[downstream] append headers error, %s", err)
	}

	if endStream {
		s.endStream()
	}
}

func (s *downStream) appendData(data types.IoBuffer, endStream bool) {
	s.upstreamProcessDone = endStream
	s.doAppendData(nil, s.convertData(data), endStream)
}

func (s *downStream) convertData(data types.IoBuffer) types.IoBuffer {
	dp := types.Protocol(s.proxy.config.DownstreamProtocol)
	up := types.Protocol(s.proxy.config.UpstreamProtocol)

	// need protocol convert
	if dp != up {
		if convData, err := protocol.ConvertData(s.context, up, dp, data); err == nil {
			return convData
		} else {
			s.logger.Errorf("convert data from %s to %s failed, %s", up, dp, err.Error())
		}
	}
	return data
}

func (s *downStream) doAppendData(filter *activeStreamSenderFilter, data types.IoBuffer, endStream bool) {
	if s.runAppendDataFilters(filter, data, endStream) {
		return
	}

	s.requestInfo.SetBytesSent(s.requestInfo.BytesSent() + uint64(data.Len()))
	s.responseSender.AppendData(s.context, data, endStream)

	if endStream {
		s.endStream()
	}
}

func (s *downStream) appendTrailers(trailers types.HeaderMap) {
	s.upstreamProcessDone = true
	s.doAppendTrailers(nil, s.convertTrailer(trailers))
}

func (s *downStream) convertTrailer(trailers types.HeaderMap) types.HeaderMap {
	dp := types.Protocol(s.proxy.config.DownstreamProtocol)
	up := types.Protocol(s.proxy.config.UpstreamProtocol)

	// need protocol convert
	if dp != up {
		if convTrailer, err := protocol.ConvertTrailer(s.context, up, dp, trailers); err == nil {
			return convTrailer
		} else {
			s.logger.Errorf("convert header from %s to %s failed, %s", up, dp, err.Error())
		}
	}
	return trailers
}


func (s *downStream) doAppendTrailers(filter *activeStreamSenderFilter, trailers types.HeaderMap) {
	if s.runAppendTrailersFilters(filter, trailers) {
		return
	}

	s.responseSender.AppendTrailers(s.context, trailers)
	s.endStream()
}

// ~~~ upstream event handler
func (s *downStream) onUpstreamReset(urtype UpstreamResetType, reason types.StreamResetReason) {
	if !atomic.CompareAndSwapUint32(&s.upstreamReset, 0, 1) {
		return
	}

	// todo: update stats
	log.DefaultLogger.Tracef("on upstream reset invoked")

	// see if we need a retry
	if urtype != UpstreamGlobalTimeout &&
		s.downstreamResponseStarted && s.retryState != nil {
		retryCheck := s.retryState.retry(nil, reason, s.doRetry)

		if retryCheck == types.ShouldRetry && s.setupRetry(true) {
			// setup retry timer and return
			return
		} else if retryCheck == types.RetryOverflow {
			s.requestInfo.SetResponseFlag(types.UpstreamOverflow)
		}
	}

	// clean up all timers
	s.cleanUp()
	/*

		if reason == types.StreamOverflow || reason == types.StreamConnectionFailed ||
			reason == types.StreamRemoteReset {
			log.StartLogger.Tracef("on upstream reset reason %v", reason)
			s.upstreamRequest.connPool.Close()
			s.proxy.readCallbacks.Connection().RawConn().Close()
			s.resetStream()
			return
		}
	*/

	// If we have not yet sent anything downstream, send a response with an appropriate status code.
	// Otherwise just reset the ongoing response.
	if s.downstreamResponseStarted {
		s.resetStream()
	} else {
		// send err response if response not started
		var code int

		if urtype == UpstreamGlobalTimeout || urtype == UpstreamPerTryTimeout {
			s.requestInfo.SetResponseFlag(types.UpstreamRequestTimeout)
			code = types.TimeoutExceptionCode
		} else {
			reasonFlag := s.proxy.streamResetReasonToResponseFlag(reason)
			s.requestInfo.SetResponseFlag(reasonFlag)
			code = types.NoHealthUpstreamCode
		}

		s.sendHijackReply(code, s.downstreamReqHeaders)
	}
}

func (s *downStream) onUpstreamHeaders(headers types.HeaderMap, endStream bool) {
	s.downstreamRespHeaders = headers

	// check retry
	if s.retryState != nil {
		retryCheck := s.retryState.retry(headers, "", s.doRetry)

		if retryCheck == types.ShouldRetry && s.setupRetry(endStream) {
			return
		} else if retryCheck == types.RetryOverflow {
			s.requestInfo.SetResponseFlag(types.UpstreamOverflow)
		}

		s.retryState.reset()
	}

	s.requestInfo.SetResponseReceivedDuration(time.Now())

	s.downstreamResponseStarted = true

	if endStream {
		s.onUpstreamResponseRecvFinished()
	}

	// todo: insert proxy headers
	s.appendHeaders(headers, endStream)
}

func (s *downStream) onUpstreamData(data types.IoBuffer, endStream bool) {
	if endStream {
		s.onUpstreamResponseRecvFinished()
	}

	s.appendData(data, endStream)

	if trace.IsTracingEnabled() {
		span := trace.SpanFromContext(s.context)

		if span != nil {
			span.SetTag(trace.REQUEST_SIZE, strconv.FormatInt(int64(s.requestInfo.BytesSent()), 10))
			span.SetTag(trace.RESPONSE_SIZE, strconv.FormatInt(int64(s.requestInfo.BytesReceived()), 10))
			span.SetTag(trace.UPSTREAM_HOST_ADDRESS, s.requestInfo.UpstreamHost().AddressString())
			span.SetTag(trace.DOWNSTEAM_HOST_ADDRESS, s.requestInfo.DownstreamRemoteAddress().String())
			span.FinishSpan()

			if s.context.Value(types.ContextKeyListenerType) == v2.INGRESS {
				trace.DeleteSpanIdGenerator(s.context.Value(types.ContextKeyTraceSpanKey).(*trace.SpanKey))
			}
		}
	}
}

func (s *downStream) onUpstreamTrailers(trailers types.HeaderMap) {
	s.onUpstreamResponseRecvFinished()

	s.appendTrailers(trailers)
}

func (s *downStream) onUpstreamResponseRecvFinished() {
	if !s.upstreamRequestSent {
		s.upstreamRequest.resetStream()
	}

	// todo: stats
	// todo: logs

	s.cleanUp()
}

func (s *downStream) setupRetry(endStream bool) bool {
	if !s.upstreamRequestSent {
		return false
	}

	if !endStream {
		s.upstreamRequest.resetStream()
	}

	s.upstreamRequest.requestSender = nil

	// reset per req timer
	if s.perRetryTimer != nil {
		s.perRetryTimer.stop()
		s.perRetryTimer = nil
	}

	return true
}

// Note: retry-timer MUST be stopped before active stream got recycled, otherwise resetting stream's properties will cause panic here
func (s *downStream) doRetry() {
	pool, err := s.initializeUpstreamConnectionPool(s.cluster.Name(), nil)

	if err != nil {
		s.sendHijackReply(types.NoHealthUpstreamCode, s.downstreamReqHeaders)
		s.cleanUp()
		return
	}

	s.upstreamRequest = &upstreamRequest{
		downStream: s,
		proxy:      s.proxy,
		connPool:   pool,
	}

	s.upstreamRequest.appendHeaders(s.downstreamReqHeaders,
		s.downstreamReqDataBuf != nil && s.downstreamReqTrailers != nil)

	if s.upstreamRequest != nil {
		if s.downstreamReqDataBuf != nil {
			s.upstreamRequest.appendData(s.downstreamReqDataBuf, s.downstreamReqTrailers == nil)
		}

		if s.downstreamReqTrailers != nil {
			s.upstreamRequest.appendTrailers(s.downstreamReqTrailers)
		}

		// setup per try timeout timer
		s.setupPerReqTimeout()
	}
}

func (s *downStream) onUpstreamAboveWriteBufferHighWatermark() {
	s.responseSender.GetStream().ReadDisable(true)
}

func (s *downStream) onUpstreamBelowWriteBufferHighWatermark() {
	s.responseSender.GetStream().ReadDisable(false)
}

// Downstream got reset in proxy context on scenario below:
// 1. downstream filter reset downstream
// 2. corresponding upstream got reset
func (s *downStream) resetStream() {
	s.endStream()
}

func (s *downStream) sendHijackReply(code int, headers types.HeaderMap) {
	s.logger.Debugf("set hijack reply, stream id = %s, code = %d", s.streamID, code)
	if headers == nil {
		s.logger.Warnf("hijack with no headers, stream id = %s", s.streamID)
		raw := make(map[string]string, 5)
		headers = protocol.CommonHeader(raw)
	}

	headers.Set(types.HeaderStatus, strconv.Itoa(code))
	s.appendHeaders(headers, true)
}

func (s *downStream) cleanUp() {
	// reset upstream request
	// if a downstream filter ends downstream before send to upstream, upstreamRequest will be nil
	if s.upstreamRequest != nil {
		s.upstreamRequest.requestSender = nil
	}

	// reset retry state
	// if  a downstream filter ends downstream before send to upstream, retryState will be nil
	if s.retryState != nil {
		s.retryState.reset()
	}

	// reset pertry timer
	if s.perRetryTimer != nil {
		s.perRetryTimer.stop()
		s.perRetryTimer = nil
	}

	// reset response timer
	if s.responseTimer != nil {
		s.responseTimer.stop()
		s.responseTimer = nil
	}
}

func (s *downStream) setBufferLimit(bufferLimit uint32) {
	s.bufferLimit = bufferLimit

	// todo
}

func (s *downStream) AddStreamReceiverFilter(filter types.StreamReceiverFilter) {
	sf := newActiveStreamReceiverFilter(len(s.receiverFilters), s, filter)
	s.receiverFilters = append(s.receiverFilters, sf)
}

func (s *downStream) AddStreamSenderFilter(filter types.StreamSenderFilter) {
	sf := newActiveStreamSenderFilter(len(s.senderFilters), s, filter)
	s.senderFilters = append(s.senderFilters, sf)
}

func (s *downStream) reset() {
	s.streamID = ""
	s.proxy = nil
	s.route = nil
	s.cluster = nil
	s.element = nil
	s.timeout = nil
	s.retryState = nil
	s.requestInfo = nil
	s.responseSender = nil
	s.upstreamRequest.downStream = nil
	s.upstreamRequest.requestSender = nil
	s.upstreamRequest.proxy = nil
	s.upstreamRequest.upstreamRespHeaders = nil
	s.upstreamRequest = nil
	s.perRetryTimer = nil
	s.responseTimer = nil
	s.downstreamRespHeaders = nil
	s.downstreamReqDataBuf = nil
	s.downstreamReqTrailers = nil
	s.downstreamRespHeaders = nil
	s.downstreamRespDataBuf = nil
	s.downstreamRespTrailers = nil
	s.senderFilters = s.senderFilters[:0]
	s.receiverFilters = s.receiverFilters[:0]
}

// types.LoadBalancerContext
// no use currently
func (s *downStream) ComputeHashKey() types.HashedValue {
	//return [16]byte{}
	return ""
}

func (s *downStream) MetadataMatchCriteria() types.MetadataMatchCriteria {
	if nil != s.requestInfo.RouteEntry() {
		return s.requestInfo.RouteEntry().MetadataMatchCriteria(s.cluster.Name())
	}

	return nil
}

func (s *downStream) DownstreamConnection() net.Conn {
	return s.proxy.readCallbacks.Connection().RawConn()
}

func (s *downStream) DownstreamHeaders() types.HeaderMap {
	return s.downstreamReqHeaders
}

func (s *downStream) GiveStream() {
	if s.upstreamReset == 1 || s.downstreamReset == 1 {
		return
	}

	// Give buffers to bufferPool
	if ctx := buffer.PoolContext(s.context); ctx != nil {
		ctx.Give()
	}
}

func (s *downStream) startEventProcess() {
	// offer start event so that there is no lock contention on the streamPrcessMap[shard]
	// all read/write operation should be able to trace back to the ShardWorkerPool goroutine
	workerPool.Offer(&startEvent{
		streamEvent: streamEvent{
			direction: Downstream,
			streamID:  s.streamID,
			stream:    s,
		},
	})
}

func (s *downStream) stopEventProcess() {
	workerPool.Offer(&stopEvent{
		streamEvent: streamEvent{
			direction: Downstream,
			streamID:  s.streamID,
			stream:    s,
		},
	})
}<|MERGE_RESOLUTION|>--- conflicted
+++ resolved
@@ -33,8 +33,8 @@
 
 	"github.com/alipay/sofa-mosn/pkg/buffer"
 	"github.com/alipay/sofa-mosn/pkg/log"
+	"github.com/alipay/sofa-mosn/pkg/protocol"
 	"github.com/alipay/sofa-mosn/pkg/types"
-	"github.com/alipay/sofa-mosn/pkg/protocol"
 )
 
 // types.StreamEventListener
@@ -80,7 +80,7 @@
 	// upstream req sent
 	upstreamRequestSent bool
 	// 1. at the end of upstream response 2. by a upstream reset due to exceptions, such as no healthy upstream, connection close, etc.
-	upstreamProcessDone      bool
+	upstreamProcessDone bool
 
 	filterStage int
 
@@ -100,7 +100,6 @@
 	logger log.Logger
 }
 
-<<<<<<< HEAD
 func newActiveStream(ctx context.Context, streamID string, proxy *proxy, responseSender types.StreamSender, spanBuilder types.SpanBuilder) *downStream {
 	if spanBuilder != nil && trace.IsTracingEnabled() {
 		span := spanBuilder.BuildSpan(ctx)
@@ -110,11 +109,7 @@
 		}
 	}
 
-	newcontext := buffer.NewBufferPoolContext(ctx, true)
-=======
-func newActiveStream(ctx context.Context, streamID string, proxy *proxy, responseSender types.StreamSender) *downStream {
 	newCtx := buffer.NewBufferPoolContext(ctx, true)
->>>>>>> 9c0dc1d0
 
 	proxyBuffers := proxyBuffersByContext(newCtx)
 
@@ -551,7 +546,6 @@
 	return headers
 }
 
-
 func (s *downStream) doAppendHeaders(filter *activeStreamSenderFilter, headers types.HeaderMap, endStream bool) {
 	if s.runAppendHeaderFilters(filter, headers, endStream) {
 		return
@@ -619,7 +613,6 @@
 	}
 	return trailers
 }
-
 
 func (s *downStream) doAppendTrailers(filter *activeStreamSenderFilter, trailers types.HeaderMap) {
 	if s.runAppendTrailersFilters(filter, trailers) {
